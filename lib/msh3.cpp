--- conflicted
+++ resolved
@@ -83,9 +83,6 @@
 }
 
 extern "C"
-<<<<<<< HEAD
-MSH3_REQUEST*
-=======
 MSH3_CONNECTION_STATE
 MSH3_CALL
 MsH3ConnectionGetState(
@@ -99,8 +96,7 @@
 }
 
 extern "C"
-bool
->>>>>>> 8c71c0ce
+MSH3_REQUEST*
 MSH3_CALL
 MsH3RequestOpen(
     MSH3_CONNECTION* Handle,
